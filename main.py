--- conflicted
+++ resolved
@@ -356,11 +356,7 @@
     })
 
 @app.route("/api/login", methods=["POST"])
-<<<<<<< HEAD
-@limiter.limit("50 per minute")
-=======
-# @limiter.limit("5 per minute")
->>>>>>> c640a84a
+@limiter.limit("5 per minute")
 def login():
     email = request.json.get("email")
     password = request.json.get("password")
@@ -404,11 +400,7 @@
 # API routes that need tokens can still use token_required
 @app.route("/process", methods=["POST"])
 @token_required
-<<<<<<< HEAD
-@limiter.limit("100 per hour")
-=======
-@limiter.limit("200 per hour")
->>>>>>> c640a84a
+@limiter.limit("20 per hour")
 def process_text():
     """Handle AI processing requests (protected by JWT authentication)."""
     data = request.json
